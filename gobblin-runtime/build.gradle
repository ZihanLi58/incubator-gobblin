--- conflicted
+++ resolved
@@ -72,10 +72,6 @@
   compile externalDependency.jacksonMapper
   compile externalDependency.javaxInject
   compile externalDependency.jodaTime
-<<<<<<< HEAD
-=======
-  compile externalDependency.log4j
->>>>>>> dca0f60e
   compile externalDependency.metricsCore
   compile externalDependency.metricsJvm
   compile externalDependency.mockito
