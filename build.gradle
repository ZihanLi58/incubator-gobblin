--- conflicted
+++ resolved
@@ -221,16 +221,13 @@
     "d2" : "com.linkedin.pegasus:d2:" + pegasusVersion,
     "restliNettyStandalone" : "com.linkedin.pegasus:restli-netty-standalone:" + pegasusVersion
   ],
-<<<<<<< HEAD
-  "guavaretrying": "com.github.rholder:guava-retrying:2.0.0"
-=======
   "jetty": [
           "org.eclipse.jetty:jetty-server:9.2.14.v20151106",
           "org.eclipse.jetty:jetty-servlet:9.2.14.v20151106"
   ],
   "servlet-api": "javax.servlet:servlet-api:3.1.0",
-  "reflections" : "org.reflections:reflections:0.9.9"
->>>>>>> 14b1460e
+  "reflections" : "org.reflections:reflections:0.9.9",
+  "guavaretrying": "com.github.rholder:guava-retrying:2.0.0"
 ];
 
 if (!isDefaultEnvironment)
